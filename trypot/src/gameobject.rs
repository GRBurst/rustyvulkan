use crate::{camera::*, transform::*, fs};
use ash::vk;
<<<<<<< HEAD
use cgmath::{Matrix4, Point3, Vector3, Quaternion};
=======
use cgmath::{Point3, Quaternion};
>>>>>>> 3e1c8c6c
use std::mem::{size_of, offset_of};

#[derive(Clone)]
pub struct GameObject {
    pub camera: Option<Camera>,
    pub transform: Transform<f32>,
    pub render_object: Option<RenderObject>,
<<<<<<< HEAD
    pub model_matrix: Option<Matrix4<f32>>
=======
>>>>>>> 3e1c8c6c
}

impl GameObject {
    pub const fn default() -> GameObject {
        GameObject { 
            transform: Transform::new(Point3::new(0.0, 0.0, 0.0), Quaternion::new(1.0, 0.0, 0.0, 0.0)), 
            camera: None,
            render_object: None,
<<<<<<< HEAD
            model_matrix: None
=======
>>>>>>> 3e1c8c6c
        }
    }

    pub const fn new_empty() -> GameObject {
        GameObject { 
            transform: Transform::new(Point3::new(0.0, 0.0, 0.0), Quaternion::new(1.0, 0.0, 0.0, 0.0)), 
            camera: None,
            render_object: None,
<<<<<<< HEAD
            model_matrix: None
=======
>>>>>>> 3e1c8c6c
        }
    }

    pub fn new_with_camera(cam: Option<Camera>) -> GameObject {
        GameObject { 
            transform: Transform::new(Point3::new(0.0, 0.0, 0.0), Quaternion::new(1.0, 0.0, 0.0, 0.0)), 
            camera: cam,
            render_object: None,
<<<<<<< HEAD
            model_matrix: None
=======
>>>>>>> 3e1c8c6c
        }
    }

    pub fn new_with_render_object(render_object: RenderObject) -> GameObject {
        GameObject { 
            transform: Transform::new(Point3::new(0.0, 0.0, 0.0), Quaternion::new(1.0, 0.0, 0.0, 0.0)), 
            camera: None,
            render_object: Some(render_object),
<<<<<<< HEAD
            model_matrix: None
=======
>>>>>>> 3e1c8c6c
        }
    }

    pub fn new_with_camera_and_render_object(cam: Option<Camera>, render_object: RenderObject) -> GameObject {
        GameObject { 
            transform: Transform::new(Point3::new(0.0, 0.0, 0.0), Quaternion::new(1.0, 0.0, 0.0, 0.0)), 
            camera: cam,
            render_object: Some(render_object),
<<<<<<< HEAD
            model_matrix: None
=======
>>>>>>> 3e1c8c6c
        }
    }

    pub fn print(&self) {
        println!("X: {} Y: {} Z: {}", self.transform.position.x, self.transform.position.y, self.transform.position.z )
    }
<<<<<<< HEAD

    pub fn move_forward(&mut self, amount: f32)  {
        let forward = Vector3::new(0.0, 0.0, -1.0);
        self.transform.position += self.transform.rotation * forward * amount;
        println!("Player: {}, {}, {}", self.transform.position.x, self.transform.position.y, self.transform.position.z);
        
        if let Some(camera) = self.camera.as_mut() {
            camera.move_camera(self.transform.rotation * forward * amount);
            println!("Camera: {}, {}, {}", camera.transform.position.x, camera.transform.position.y, camera.transform.position.z);
        }
    }

    pub fn move_by(&mut self, x: f32, y: f32, z: f32) {
        self.transform.position.x += x;
        self.transform.position.y += y;
        self.transform.position.z += z;

        
    }
=======
>>>>>>> 3e1c8c6c
}

#[derive(Clone)]
pub struct RenderObject {
    pub model: Model,
    pub vertex_buffer: vk::Buffer,
    pub vertex_buffer_memory: vk::DeviceMemory,
    pub index_buffer: vk::Buffer,
    pub index_buffer_memory: vk::DeviceMemory,
    pub index_count: usize,
}

#[derive(Clone)]
pub struct Model {
    pub vertices: Vec<Vertex>,
    pub indices: Vec<u32>,
}

impl Model {
    pub fn load(path: &str) -> Self {
        let mut cursor = fs::load(path);
        let (models, _) = tobj::load_obj_buf(
            &mut cursor,
            &tobj::LoadOptions {
                single_index: true,
                triangulate: true,
                ..Default::default()
            },
            |_| Ok((vec![], ahash::AHashMap::new())),
        )
        .unwrap();

        let mesh = &models[0].mesh;
        let positions = mesh.positions.as_slice();
        let coords = mesh.texcoords.as_slice();
        let vertex_count = mesh.positions.len() / 3;
        let normals = mesh.normals.as_slice();

        let mut vertices = Vec::with_capacity(vertex_count);
        for i in 0..vertex_count {
            let vertex = Vertex {
                pos: [
                    positions[i * 3],
                    positions[i * 3 + 1],
                    positions[i * 3 + 2],
                ],
                color: [1.0, 1.0, 1.0],
                coords: [coords[i * 2], coords[i * 2 + 1]],
                normal: [
                    normals[i * 3],
                    normals[i * 3 + 1],
                    normals[i * 3 + 2],
                ],
            };
            vertices.push(vertex);
        }

        Model {
            vertices,
            indices: mesh.indices.clone(),
        }
    }
}

#[derive(Clone, Copy)]
#[allow(dead_code)]
#[repr(C)]
pub struct Vertex {
    pub pos: [f32; 3],
    pub color: [f32; 3],
    pub coords: [f32; 2],
    pub normal: [f32; 3],
}

impl Vertex {
    pub fn get_binding_description() -> vk::VertexInputBindingDescription {
        vk::VertexInputBindingDescription::default()
            .binding(0)
            .stride(size_of::<Vertex>() as _)
            .input_rate(vk::VertexInputRate::VERTEX)
    }

    pub fn get_attribute_descriptions() -> [vk::VertexInputAttributeDescription; 4] {
        let position_desc = vk::VertexInputAttributeDescription::default()
            .binding(0)
            .location(0)
            .format(vk::Format::R32G32B32_SFLOAT)
            .offset(offset_of!(Vertex, pos) as _);
        let color_desc = vk::VertexInputAttributeDescription::default()
            .binding(0)
            .location(1)
            .format(vk::Format::R32G32B32_SFLOAT)
            .offset(offset_of!(Vertex, color) as _);
        let coords_desc = vk::VertexInputAttributeDescription::default()
            .binding(0)
            .location(2)
            .format(vk::Format::R32G32_SFLOAT)
            .offset(offset_of!(Vertex, coords) as _);
        let normals_desc = vk::VertexInputAttributeDescription::default()
            .binding(0)
            .location(3)
            .format(vk::Format::R32G32B32_SFLOAT)
            .offset(offset_of!(Vertex, normal) as _);
        [position_desc, color_desc, coords_desc, normals_desc]
    }
}<|MERGE_RESOLUTION|>--- conflicted
+++ resolved
@@ -1,10 +1,7 @@
 use crate::{camera::*, transform::*, fs};
 use ash::vk;
-<<<<<<< HEAD
 use cgmath::{Matrix4, Point3, Vector3, Quaternion};
-=======
-use cgmath::{Point3, Quaternion};
->>>>>>> 3e1c8c6c
+
 use std::mem::{size_of, offset_of};
 
 #[derive(Clone)]
@@ -12,11 +9,8 @@
     pub camera: Option<Camera>,
     pub transform: Transform<f32>,
     pub render_object: Option<RenderObject>,
-<<<<<<< HEAD
     pub model_matrix: Option<Matrix4<f32>>
-=======
->>>>>>> 3e1c8c6c
-}
+
 
 impl GameObject {
     pub const fn default() -> GameObject {
@@ -24,10 +18,8 @@
             transform: Transform::new(Point3::new(0.0, 0.0, 0.0), Quaternion::new(1.0, 0.0, 0.0, 0.0)), 
             camera: None,
             render_object: None,
-<<<<<<< HEAD
             model_matrix: None
-=======
->>>>>>> 3e1c8c6c
+
         }
     }
 
@@ -36,10 +28,8 @@
             transform: Transform::new(Point3::new(0.0, 0.0, 0.0), Quaternion::new(1.0, 0.0, 0.0, 0.0)), 
             camera: None,
             render_object: None,
-<<<<<<< HEAD
             model_matrix: None
-=======
->>>>>>> 3e1c8c6c
+
         }
     }
 
@@ -48,10 +38,7 @@
             transform: Transform::new(Point3::new(0.0, 0.0, 0.0), Quaternion::new(1.0, 0.0, 0.0, 0.0)), 
             camera: cam,
             render_object: None,
-<<<<<<< HEAD
             model_matrix: None
-=======
->>>>>>> 3e1c8c6c
         }
     }
 
@@ -60,10 +47,7 @@
             transform: Transform::new(Point3::new(0.0, 0.0, 0.0), Quaternion::new(1.0, 0.0, 0.0, 0.0)), 
             camera: None,
             render_object: Some(render_object),
-<<<<<<< HEAD
             model_matrix: None
-=======
->>>>>>> 3e1c8c6c
         }
     }
 
@@ -72,17 +56,14 @@
             transform: Transform::new(Point3::new(0.0, 0.0, 0.0), Quaternion::new(1.0, 0.0, 0.0, 0.0)), 
             camera: cam,
             render_object: Some(render_object),
-<<<<<<< HEAD
             model_matrix: None
-=======
->>>>>>> 3e1c8c6c
+
         }
     }
 
     pub fn print(&self) {
         println!("X: {} Y: {} Z: {}", self.transform.position.x, self.transform.position.y, self.transform.position.z )
     }
-<<<<<<< HEAD
 
     pub fn move_forward(&mut self, amount: f32)  {
         let forward = Vector3::new(0.0, 0.0, -1.0);
@@ -102,8 +83,6 @@
 
         
     }
-=======
->>>>>>> 3e1c8c6c
 }
 
 #[derive(Clone)]
